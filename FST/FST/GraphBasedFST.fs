--- conflicted
+++ resolved
@@ -1,333 +1,252 @@
-﻿module YC.FST.GraphBasedFst
-
-open QuickGraph
-open Microsoft.FSharp.Collections
-open System.Collections.Generic
-open QuickGraph.Algorithms.Search
-open QuickGraph.Algorithms
-open QuickGraph.Collections
-open YC.FST.FstTable
-open YC.FSA.GraphBasedFsa
-open YC.FSA.FsaApproximation
-
-let setVertexRemoved (fst:#IVertexListGraph<_,_>) startV =
-        let dfs = DepthFirstSearchAlgorithm<_,_>(fst)
-        dfs.Compute(startV)
-        //dfs.VisitedGraph
-        let vertexRemoved = dfs.VertexColors |> Seq.filter(fun x -> x.Value = GraphColor.White) |> Seq.map(fun x -> x.Key)
-        vertexRemoved
-
-type Smbl<'a> =
-    | Smbl of 'a
-    | Eps
-
-[<Struct>]
-type EdgeLbl<'iType, 'oType> =
-    val InSymb : Smbl<'iType>
-    val OutSymb : Smbl<'oType>
-    new (inSymb, outSymb) = {InSymb = inSymb; OutSymb = outSymb}
-
-[<Class>]
-<<<<<<< HEAD
-type FST<'iType, 'oType>(initial, final, transitions) as this =
-    inherit AdjacencyGraph<int,TaggedEdge<int,EdgeLbl<'iType, 'oType>>>()
-    do
-=======
-type FST<'iType, 'oType (*when 'oType: comparison and 'iType: comparison*)>(initial, final, transitions) as this= 
-    inherit AdjacencyGraph<int,TaggedEdge<int,EdgeLbl<'iType, 'oType>>>()//EdgeListGraph<int,TaggedEdge<int,EdgeLbl<'iType, 'oType>>>() //AdjacencyGraph<int,TaggedEdge<int,EdgeLbl<'iType, 'oType>>>()
-    do  
->>>>>>> 5d92b544
-        transitions |> ResizeArray.map (fun (f,l,t) -> new TaggedEdge<_,_>(f,t,l))
-        |> this.AddVerticesAndEdgeRange
-        |> ignore
-
-    let printFSTtoDOT filePrintPath printSmb =
-        let strs =
-            let getVal s printSmb =
-                match s with
-                | Smbl y -> (match printSmb with Some x -> x y | None -> y.ToString()).Replace("\"","\\\"")
-                | Eps -> "Eps"
-
-            this.Edges
-            |> Seq.map (fun edge ->
-                sprintf "%i -> %i [label=\"%s : %s\"]; \n" edge.Source edge.Target (getVal edge.Tag.InSymb printSmb)  (getVal edge.Tag.OutSymb None))
-       
-        fstToDot strs this.InitState this.FinalState filePrintPath
-
-    static let concat (fst1:FST<_,_>) (fst2:FST<_,_>) =
-        let maxVert = Seq.max fst1.Vertices
-        let fst2Dict = new Dictionary<_, _>()
-        let i = ref (maxVert + 1)
-        for v in fst2.Vertices do
-            if not <| fst2Dict.ContainsKey(v)
-            then fst2Dict.Add(v, !i)
-            i := !i + 1
-             
-<<<<<<< HEAD
-        let resFST =  new FST<_,_>()
-        resFST.AddVerticesAndEdgeRange fst1.Edges |> ignore
-        for e in fst2.Edges do
-=======
-        let resFST =  new FST<_,_>() 
-        fst1.Edges |> resFST.AddVerticesAndEdgeRange |> ignore
-        for e in fst2.Edges do 
->>>>>>> 5d92b544
-            new TaggedEdge<_,_>(fst2Dict.[e.Source], fst2Dict.[e.Target], e.Tag) |> resFST.AddVerticesAndEdge |> ignore
-        
-        resFST.InitState <- fst1.InitState
-        for v in fst2.FinalState do
-            resFST.FinalState.Add(fst2Dict.[v])
-        
-        for v in fst1.FinalState do
-            new TaggedEdge<_,_>(v, !i, new EdgeLbl<_,_>(Eps, Eps)) |> resFST.AddVerticesAndEdge  |> ignore
-        
-        for v in fst2.InitState do
-            new TaggedEdge<_,_>(!i, fst2Dict.[v], new EdgeLbl<_,_>(Eps, Eps)) |> resFST.AddVerticesAndEdge  |> ignore
-        resFST
-
-    static let union (fst1:FST<_,_>) (fst2:FST<_,_>) =
-        let maxVert = Seq.max fst1.Vertices
-        let fst2Dict = new Dictionary<_, _>()
-        let i = ref (maxVert + 1)
-        for v in fst2.Vertices do
-            if not <| fst2Dict.ContainsKey(v)
-            then fst2Dict.Add(v, !i)
-            i := !i + 1
-             
-<<<<<<< HEAD
-        let resFST =  new FST<_,_>()
-        resFST.AddVerticesAndEdgeRange fst1.Edges |> ignore
-        for e in fst2.Edges do
-=======
-        let resFST =  new FST<_,_>() 
-        fst1.Edges |> resFST.AddVerticesAndEdgeRange |> ignore
-        for e in fst2.Edges do 
->>>>>>> 5d92b544
-            new TaggedEdge<_,_>(fst2Dict.[e.Source], fst2Dict.[e.Target], e.Tag) |> resFST.AddVerticesAndEdge |> ignore
-        
-        resFST.InitState.Add(!i)
-        resFST.FinalState.Add(!i + 1)
-
-        for v in fst1.InitState do
-            new TaggedEdge<_,_>(!i, v, new EdgeLbl<_,_>(Eps, Eps)) |> resFST.AddVerticesAndEdge  |> ignore
-
-        for v in fst2.InitState do
-            new TaggedEdge<_,_>(!i, fst2Dict.[v], new EdgeLbl<_,_>(Eps, Eps)) |> resFST.AddVerticesAndEdge  |> ignore
-                       
-        for v in fst1.FinalState do
-            new TaggedEdge<_,_>(v, !i + 1, new EdgeLbl<_,_>(Eps, Eps)) |> resFST.AddVerticesAndEdge  |> ignore
-
-        for v in fst2.FinalState do
-            new TaggedEdge<_,_>(fst2Dict.[v], !i + 1, new EdgeLbl<_,_>(Eps, Eps)) |> resFST.AddVerticesAndEdge  |> ignore
-              
-        resFST
-
-    new () =
-        FST<_,_>(new ResizeArray<_>(),new ResizeArray<_>(),new ResizeArray<_>())
-
-    member val InitState =  initial with get, set
-    member val FinalState = final with get, set
-    member this.PrintToDOT(filePath, ?printSmb) = printFSTtoDOT filePath printSmb    
-    member this.Concat fst2 = concat this fst2
-    static member Concat(fst1, fst2) = concat fst1 fst2
-    member this.Union fst2 = union this fst2
-<<<<<<< HEAD
-    static member Union(fst1, fst2) = union fst1 fst2
-    
-    static member FSAtoFST(fsa:FSA<_>) = 
-        let resFST =  new FST<_,_>()
-        resFST.InitState <- fsa.InitState
-        resFST.FinalState <- fsa.FinalState
-
-        let getValOut s = 
-            match s with
-            | SmblFSA(y, br) -> Smbl y
-            | _ -> Eps
-
-        let getValIn s = 
-            match s with
-            | SmblFSA(y, br) -> Smbl(y, br)
-            | _ -> Eps
-
-        for edge in fsa.Edges do
-            new TaggedEdge<_,_>(edge.Source, edge.Target, new EdgeLbl<_,_>(getValIn edge.Tag.Symb, getValOut edge.Tag.Symb)) |> resFST.AddVerticesAndEdge  |> ignore
-
-        let vEOF = Seq.max fsa.Vertices + 1
-        for v in resFST.FinalState do
-            new TaggedEdge<_,_>(v, vEOF, new EdgeLbl<_,_>(Smbl (char 65535,  Unchecked.defaultof<Position<'br>>), Smbl (char 65535))) |> resFST.AddVerticesAndEdge |> ignore
-
-        resFST.FinalState <- ResizeArray.singleton vEOF
-
-        resFST     
-
-    static member Compos(fst1:FST<_,_>, fst2:FST<_,_>, alphabet:HashSet<_>) =
-=======
-    static member Union(fst1, fst2) = union fst1 fst2 
-    static member Compos(fst1:FST<_,'d> when 'd:struct, fst2:FST<_,_>, alphabet:HashSet<_>, ?eq) = 
->>>>>>> 5d92b544
-        let errors = new ResizeArray<_>()
-        for edge in fst1.Edges do
-            if not <| alphabet.Contains(edge.Tag.OutSymb)
-            then errors.Add(edge.Tag.InSymb)
-        if errors.Count > 0
-        then Error (errors.ToArray())
-<<<<<<< HEAD
-        else
-            let fstDict = new Dictionary<_,_>()
-=======
-        else    
-            let fstDict = Array.init ((*fst1.Vertices |> Seq.max |> ((+) 1)*)20000) (fun _ -> Array.zeroCreate (70000(*fst2.Vertices |> Seq.max |> ((+)1))*)))
->>>>>>> 5d92b544
-            let i = ref 0
-            for v1 in fst1.Vertices do
-                for v2 in fst2.Vertices do
-                    //fstDict.Add(v1, v2), !i)
-                    fstDict.[v1].[v2] <- !i
-                    i := !i + 1
-             
-<<<<<<< HEAD
-            let resFST =  new FST<_,_>()
-            let isEqual s1 s2 =
-                match s1,s2 with
-                | Eps, Eps -> true
-                | Smbl x, Smbl y -> x = y
-                | x,y -> false //failwithf "Cannot be compared %A and %A" x y
-
-            for edge1 in fst1.Edges do
-                for edge2 in fst2.Edges do
-                    if isEqual edge1.Tag.OutSymb edge2.Tag.InSymb
-                    then
-                        new TaggedEdge<_,_>(fstDict.[(edge1.Source, edge2.Source)], fstDict.[(edge1.Target, edge2.Target)], new EdgeLbl<_,_>(edge1.Tag.InSymb, edge2.Tag.OutSymb))
-                        |> resFST.AddVerticesAndEdge  |> ignore          
-=======
-            let resFST =  new FST<_,_>() 
-            let inline isEqual s1 s2 =                
-                match s1,s2 with
-                | Eps, Eps -> true
-                | Smbl x, Smbl y -> if eq.IsSome then eq.Value x y else x = y
-                | Exclosure x, Smbl y -> Array.exists ((=)y) x |> not
-                | Smbl x, Exclosure y -> Array.exists ((=)x) y |> not
-                | x,y -> false//failwithf "Cannot be compared %A and %A" x y
-                //| Exclosure x, Exclosure y -> Array.exists ((=)x) y |> not
-
-            let fst1e = fst1.Edges |> Array.ofSeq
-            let fst2e = fst2.Edges |> Array.ofSeq
-
-            for edge1 in fst1e do
-                for edge2 in fst2e do 
-                    if isEqual edge1.Tag.OutSymb edge2.Tag.InSymb
-                    then
-                        new TaggedEdge<_,_>(fstDict.[edge1.Source].[edge2.Source], fstDict.[edge1.Target].[edge2.Target], new EdgeLbl<_,_>(edge1.Tag.InSymb, edge2.Tag.OutSymb))
-                        |> resFST.AddVerticesAndEdge  |> ignore                
->>>>>>> 5d92b544
-
-            let inline isEpsilon x = match x with | Eps -> true | _ -> false
-
-            for edge1 in fst1e do
-                if isEpsilon edge1.Tag.OutSymb
-                then
-                    for v2 in fst2.Vertices do
-                        match edge1.Tag.InSymb with
-<<<<<<< HEAD
-                        | Smbl _ ->
-                            new TaggedEdge<_,_>(fstDict.[(edge1.Source, v2)], fstDict.[(edge1.Target, v2)], new EdgeLbl<_,_>(edge1.Tag.InSymb, Eps))
-                            |> resFST.AddVerticesAndEdge  |> ignore
-=======
-                        | Smbl _ | Exclosure _ -> 
-                            new TaggedEdge<_,_>(fstDict.[edge1.Source].[v2], fstDict.[edge1.Target].[v2], new EdgeLbl<_,_>(edge1.Tag.InSymb, Eps))
-                            |> resFST.AddVerticesAndEdge  |> ignore                    
->>>>>>> 5d92b544
-                        | Eps -> ()
-
-            for edge2 in fst2e do
-                if isEpsilon edge2.Tag.InSymb
-                then
-                    for v1 in fst1.Vertices do
-                        match edge2.Tag.OutSymb with
-<<<<<<< HEAD
-                        | Smbl _ ->
-                            new TaggedEdge<_,_>(fstDict.[(v1, edge2.Source)], fstDict.[(v1, edge2.Target)], new EdgeLbl<_,_>(Eps, edge2.Tag.OutSymb))
-=======
-                        | Smbl _ -> 
-                            new TaggedEdge<_,_>(fstDict.[v1].[edge2.Source], fstDict.[v1].[edge2.Target], new EdgeLbl<_,_>(Eps, edge2.Tag.OutSymb))
->>>>>>> 5d92b544
-                            |> resFST.AddVerticesAndEdge  |> ignore
-                        | _ -> ()
-
-            for v1 in fst1.InitState do
-                for v2 in fst2.InitState do
-                    resFST.InitState.Add(fstDict.[v1].[v2])
-                
-            for v1 in fst1.FinalState do
-                for v2 in fst2.FinalState do
-                    resFST.FinalState.Add(fstDict.[v1].[v2])
-
-            for v in resFST.InitState do
-                new TaggedEdge<_,_>(!i, v, new EdgeLbl<_,_>(Eps, Eps)) |> resFST.AddVerticesAndEdge  |> ignore
-
-            for v in resFST.FinalState do
-                new TaggedEdge<_,_>(v, !i + 1, new EdgeLbl<_,_>(Eps, Eps)) |> resFST.AddVerticesAndEdge  |> ignore
-
-<<<<<<< HEAD
-//            let grAfterRemove1 = setVertexRemoved resFST !i
-//            let tmpGr = new FST<_,_>()
-//            for v in grAfterRemove1.Vertices do
-//                for edge in grAfterRemove1.OutEdges(v) do
-//                    new TaggedEdge<_,_>(edge.Target, edge.Source, edge.Tag) |>  tmpGr.AddVerticesAndEdge |> ignore
-=======
-            //resFST.PrintToDOT @"C:\recursive-ascent\src\AbstractLexer.Interpreter.Tests\Tests\testComposeOut.dot"
-            //let vRemove1 = setVertexRemoved resFST !i
-            let grAfterRemove1 = setVertexRemoved (resFST) !i
-            //let x = new BidirectionalMatrixGraph<_>
-            let tmpGr = new FST<_,_>()
-            for v in grAfterRemove1.Vertices do
-                for edge in grAfterRemove1.OutEdges(v) do
-                    new TaggedEdge<_,_>(edge.Target, edge.Source, edge.Tag) |>  tmpGr.AddVerticesAndEdge |> ignore    
-
-            let grAfterRemove2 = setVertexRemoved tmpGr (!i + 1)
-//            for v in vRemove1 do
-//                resFST.RemoveVertex(v) |> ignore
-//                resFST.InitState.Remove(v) |> ignore
-//                resFST.FinalState.Remove(v) |> ignore
-
-//            let FSTtmp = new FST<_,_>()
-//            for edge in resFST.Edges do
-//                new TaggedEdge<_,_>(edge.Target, edge.Source, edge.Tag) |>  FSTtmp.AddVerticesAndEdge |> ignore
-//
-//            let vRemove2 = setVertexRemoved FSTtmp (!i + 1)
->>>>>>> 5d92b544
-//
-//            let grAfterRemove2 = setVertexRemoved tmpGr (!i + 1)
-//            let resFSTAfterRemove = new FST<_,_>()
-//            for v in grAfterRemove2.Vertices do
-//                for edge in grAfterRemove2.OutEdges(v) do
-//                    new TaggedEdge<_,_>(edge.Target, edge.Source, edge.Tag) |>  resFSTAfterRemove.AddVerticesAndEdge |> ignore
-
-//            resFSTAfterRemove.InitState <- resFST.InitState
-//            resFSTAfterRemove.FinalState <- resFST.FinalState
-//            resFSTAfterRemove.RemoveVertex(!i) |> ignore
-//            resFSTAfterRemove.RemoveVertex(!i + 1) |> ignore
-            let vRemove1 = setVertexRemoved resFST !i
-            for v in vRemove1 do
-                resFST.RemoveVertex(v) |> ignore
-                resFST.InitState.Remove(v) |> ignore
-                resFST.FinalState.Remove(v) |> ignore
-
-            let FSTtmp = new FST<_,_>()
-            for edge in resFST.Edges do
-                new TaggedEdge<_,_>(edge.Target, edge.Source, edge.Tag) |>  FSTtmp.AddVerticesAndEdge |> ignore
-
-            let vRemove2 = setVertexRemoved FSTtmp (!i + 1)
-
-            for v in vRemove2 do
-                resFST.RemoveVertex(v) |> ignore
-                resFST.InitState.Remove(v) |> ignore
-                resFST.FinalState.Remove(v) |> ignore
-
-            resFST.RemoveVertex(!i) |> ignore
-            resFST.RemoveVertex(!i + 1) |> ignore
-            Success resFST
-
-and Test<'success, 'error> =
-    | Success of 'success
+﻿module YC.FST.GraphBasedFst
+
+open QuickGraph
+open Microsoft.FSharp.Collections
+open System.Collections.Generic
+open QuickGraph.Algorithms.Search
+open QuickGraph.Algorithms
+open QuickGraph.Collections
+open YC.FST.FstTable
+open YC.FSA.GraphBasedFsa
+open YC.FSA.FsaApproximation
+
+let setVertexRemoved (fst:#IVertexListGraph<_,_>) startV =
+        let dfs = DepthFirstSearchAlgorithm<_,_>(fst)
+        dfs.Compute(startV)
+        //dfs.VisitedGraph
+        let vertexRemoved = dfs.VertexColors |> Seq.filter(fun x -> x.Value = GraphColor.White) |> Seq.map(fun x -> x.Key)
+        vertexRemoved
+
+type Smbl<'a> =
+    | Smbl of 'a
+    | Eps
+
+[<Struct>]
+type EdgeLbl<'iType, 'oType> =
+    val InSymb : Smbl<'iType>
+    val OutSymb : Smbl<'oType>
+    new (inSymb, outSymb) = {InSymb = inSymb; OutSymb = outSymb}
+
+[<Class>]
+type FST<'iType, 'oType>(initial, final, transitions) as this =
+    inherit AdjacencyGraph<int,TaggedEdge<int,EdgeLbl<'iType, 'oType>>>()//EdgeListGraph<int,TaggedEdge<int,EdgeLbl<'iType, 'oType>>>() //AdjacencyGraph<int,TaggedEdge<int,EdgeLbl<'iType, 'oType>>>()
+    do
+        transitions |> ResizeArray.map (fun (f,l,t) -> new TaggedEdge<_,_>(f,t,l))
+        |> this.AddVerticesAndEdgeRange
+        |> ignore
+
+    let printFSTtoDOT filePrintPath printSmb =
+        let strs =
+            let getVal s printSmb =
+                match s with
+                | Smbl y -> (match printSmb with Some x -> x y | None -> y.ToString()).Replace("\"","\\\"")
+                | Eps -> "Eps"
+
+            this.Edges
+            |> Seq.map (fun edge ->
+                sprintf "%i -> %i [label=\"%s : %s\"]; \n" edge.Source edge.Target (getVal edge.Tag.InSymb printSmb)  (getVal edge.Tag.OutSymb None))
+       
+        fstToDot strs this.InitState this.FinalState filePrintPath
+
+    static let concat (fst1:FST<_,_>) (fst2:FST<_,_>) =
+        let maxVert = Seq.max fst1.Vertices
+        let fst2Dict = new Dictionary<_, _>()
+        let i = ref (maxVert + 1)
+        for v in fst2.Vertices do
+            if not <| fst2Dict.ContainsKey(v)
+            then fst2Dict.Add(v, !i)
+            i := !i + 1
+             
+        let resFST =  new FST<_,_>()
+        fst1.Edges |> resFST.AddVerticesAndEdgeRange |> ignore
+        for e in fst2.Edges do
+            new TaggedEdge<_,_>(fst2Dict.[e.Source], fst2Dict.[e.Target], e.Tag) |> resFST.AddVerticesAndEdge |> ignore
+        
+        resFST.InitState <- fst1.InitState
+        for v in fst2.FinalState do
+            resFST.FinalState.Add(fst2Dict.[v])
+        
+        for v in fst1.FinalState do
+            new TaggedEdge<_,_>(v, !i, new EdgeLbl<_,_>(Eps, Eps)) |> resFST.AddVerticesAndEdge  |> ignore
+        
+        for v in fst2.InitState do
+            new TaggedEdge<_,_>(!i, fst2Dict.[v], new EdgeLbl<_,_>(Eps, Eps)) |> resFST.AddVerticesAndEdge  |> ignore
+        resFST
+
+    static let union (fst1:FST<_,_>) (fst2:FST<_,_>) =
+        let maxVert = Seq.max fst1.Vertices
+        let fst2Dict = new Dictionary<_, _>()
+        let i = ref (maxVert + 1)
+        for v in fst2.Vertices do
+            if not <| fst2Dict.ContainsKey(v)
+            then fst2Dict.Add(v, !i)
+            i := !i + 1
+             
+        let resFST =  new FST<_,_>()
+        fst1.Edges |> resFST.AddVerticesAndEdgeRange |> ignore
+        for e in fst2.Edges do
+            new TaggedEdge<_,_>(fst2Dict.[e.Source], fst2Dict.[e.Target], e.Tag) |> resFST.AddVerticesAndEdge |> ignore
+        
+        resFST.InitState.Add(!i)
+        resFST.FinalState.Add(!i + 1)
+
+        for v in fst1.InitState do
+            new TaggedEdge<_,_>(!i, v, new EdgeLbl<_,_>(Eps, Eps)) |> resFST.AddVerticesAndEdge  |> ignore
+
+        for v in fst2.InitState do
+            new TaggedEdge<_,_>(!i, fst2Dict.[v], new EdgeLbl<_,_>(Eps, Eps)) |> resFST.AddVerticesAndEdge  |> ignore
+                       
+        for v in fst1.FinalState do
+            new TaggedEdge<_,_>(v, !i + 1, new EdgeLbl<_,_>(Eps, Eps)) |> resFST.AddVerticesAndEdge  |> ignore
+
+        for v in fst2.FinalState do
+            new TaggedEdge<_,_>(fst2Dict.[v], !i + 1, new EdgeLbl<_,_>(Eps, Eps)) |> resFST.AddVerticesAndEdge  |> ignore
+              
+        resFST
+
+    new () =
+        FST<_,_>(new ResizeArray<_>(),new ResizeArray<_>(),new ResizeArray<_>())
+
+    member val InitState =  initial with get, set
+    member val FinalState = final with get, set
+    member this.PrintToDOT(filePath, ?printSmb) = printFSTtoDOT filePath printSmb    
+    member this.Concat fst2 = concat this fst2
+    static member Concat(fst1, fst2) = concat fst1 fst2
+    member this.Union fst2 = union this fst2
+    static member Union(fst1, fst2) = union fst1 fst2
+    
+    static member FSAtoFST(fsa:FSA<_>) = 
+        let resFST =  new FST<_,_>()
+        resFST.InitState <- fsa.InitState
+        resFST.FinalState <- fsa.FinalState
+
+        let getValOut s = 
+            match s with
+            | SmblFSA(y, br) -> Smbl y
+            | _ -> Eps
+
+        let getValIn s = 
+            match s with
+            | SmblFSA(y, br) -> Smbl(y, br)
+            | _ -> Eps
+
+        for edge in fsa.Edges do
+            new TaggedEdge<_,_>(edge.Source, edge.Target, new EdgeLbl<_,_>(getValIn edge.Tag.Symb, getValOut edge.Tag.Symb)) |> resFST.AddVerticesAndEdge  |> ignore
+
+        let vEOF = Seq.max fsa.Vertices + 1
+        for v in resFST.FinalState do
+            new TaggedEdge<_,_>(v, vEOF, new EdgeLbl<_,_>(Smbl (char 65535,  Unchecked.defaultof<Position<'br>>), Smbl (char 65535))) |> resFST.AddVerticesAndEdge |> ignore
+
+        resFST.FinalState <- ResizeArray.singleton vEOF
+
+        resFST     
+
+    static member Compos(fst1:FST<_,_>, fst2:FST<_,_>, alphabet:HashSet<_>) =
+        let errors = new ResizeArray<_>()
+        for edge in fst1.Edges do
+            if not <| alphabet.Contains(edge.Tag.OutSymb)
+            then errors.Add(edge.Tag.InSymb)
+        if errors.Count > 0
+        then Error (errors.ToArray())
+        else
+            let fstDict = Array.init ((*fst1.Vertices |> Seq.max |> ((+) 1)*)20000) (fun _ -> Array.zeroCreate (70000(*fst2.Vertices |> Seq.max |> ((+)1))*)))
+            let i = ref 0
+            for v1 in fst1.Vertices do
+                for v2 in fst2.Vertices do
+                    //fstDict.Add(v1, v2), !i)
+                    fstDict.[v1].[v2] <- !i
+                    i := !i + 1
+             
+            let resFST =  new FST<_,_>()
+            let inline isEqual s1 s2 =                
+                match s1,s2 with
+                | Eps, Eps -> true
+                | Smbl x, Smbl y -> if eq.IsSome then eq.Value x y else x = y
+                | x,y -> false //failwithf "Cannot be compared %A and %A" x y
+
+            let fst1e = fst1.Edges |> Array.ofSeq
+            let fst2e = fst2.Edges |> Array.ofSeq
+
+            for edge1 in fst1e do
+                for edge2 in fst2e do 
+                    if isEqual edge1.Tag.OutSymb edge2.Tag.InSymb
+                    then
+                        new TaggedEdge<_,_>(fstDict.[edge1.Source].[edge2.Source], fstDict.[edge1.Target].[edge2.Target], new EdgeLbl<_,_>(edge1.Tag.InSymb, edge2.Tag.OutSymb))
+                        |> resFST.AddVerticesAndEdge  |> ignore          
+
+            let inline isEpsilon x = match x with | Eps -> true | _ -> false
+
+            for edge1 in fst1e do
+                if isEpsilon edge1.Tag.OutSymb
+                then
+                    for v2 in fst2.Vertices do
+                        match edge1.Tag.InSymb with
+                        | Smbl _ ->
+                            new TaggedEdge<_,_>(fstDict.[edge1.Source].[v2], fstDict.[edge1.Target].[v2], new EdgeLbl<_,_>(edge1.Tag.InSymb, Eps))
+                            |> resFST.AddVerticesAndEdge  |> ignore
+                        | Eps -> ()
+
+            for edge2 in fst2e do
+                if isEpsilon edge2.Tag.InSymb
+                then
+                    for v1 in fst1.Vertices do
+                        match edge2.Tag.OutSymb with
+                        | Smbl _ ->
+                            new TaggedEdge<_,_>(fstDict.[v1].[edge2.Source], fstDict.[v1].[edge2.Target], new EdgeLbl<_,_>(Eps, edge2.Tag.OutSymb))
+                            |> resFST.AddVerticesAndEdge  |> ignore
+                        | _ -> ()
+
+            for v1 in fst1.InitState do
+                for v2 in fst2.InitState do
+                    resFST.InitState.Add(fstDict.[v1].[v2])
+                
+            for v1 in fst1.FinalState do
+                for v2 in fst2.FinalState do
+                    resFST.FinalState.Add(fstDict.[v1].[v2])
+
+            for v in resFST.InitState do
+                new TaggedEdge<_,_>(!i, v, new EdgeLbl<_,_>(Eps, Eps)) |> resFST.AddVerticesAndEdge  |> ignore
+
+            for v in resFST.FinalState do
+                new TaggedEdge<_,_>(v, !i + 1, new EdgeLbl<_,_>(Eps, Eps)) |> resFST.AddVerticesAndEdge  |> ignore
+
+//            let grAfterRemove1 = setVertexRemoved resFST !i
+//            let tmpGr = new FST<_,_>()
+//            for v in grAfterRemove1.Vertices do
+//                for edge in grAfterRemove1.OutEdges(v) do
+//                    new TaggedEdge<_,_>(edge.Target, edge.Source, edge.Tag) |>  tmpGr.AddVerticesAndEdge |> ignore
+//
+//            let grAfterRemove2 = setVertexRemoved tmpGr (!i + 1)
+//            let resFSTAfterRemove = new FST<_,_>()
+//            for v in grAfterRemove2.Vertices do
+//                for edge in grAfterRemove2.OutEdges(v) do
+//                    new TaggedEdge<_,_>(edge.Target, edge.Source, edge.Tag) |>  resFSTAfterRemove.AddVerticesAndEdge |> ignore
+
+//            resFSTAfterRemove.InitState <- resFST.InitState
+//            resFSTAfterRemove.FinalState <- resFST.FinalState
+//            resFSTAfterRemove.RemoveVertex(!i) |> ignore
+//            resFSTAfterRemove.RemoveVertex(!i + 1) |> ignore
+            let vRemove1 = setVertexRemoved resFST !i
+            for v in vRemove1 do
+                resFST.RemoveVertex(v) |> ignore
+                resFST.InitState.Remove(v) |> ignore
+                resFST.FinalState.Remove(v) |> ignore
+
+            let FSTtmp = new FST<_,_>()
+            for edge in resFST.Edges do
+                new TaggedEdge<_,_>(edge.Target, edge.Source, edge.Tag) |>  FSTtmp.AddVerticesAndEdge |> ignore
+
+            let vRemove2 = setVertexRemoved FSTtmp (!i + 1)
+
+            for v in vRemove2 do
+                resFST.RemoveVertex(v) |> ignore
+                resFST.InitState.Remove(v) |> ignore
+                resFST.FinalState.Remove(v) |> ignore
+
+            resFST.RemoveVertex(!i) |> ignore
+            resFST.RemoveVertex(!i + 1) |> ignore
+            Success resFST
+
+and Test<'success, 'error> =
+    | Success of 'success
     | Error of 'error 