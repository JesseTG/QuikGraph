--- conflicted
+++ resolved
@@ -7,75 +7,7 @@
     <assemblyBinding xmlns="urn:schemas-microsoft-com:asm.v1">
       <dependentAssembly>
         <assemblyIdentity name="FSharp.Core" publicKeyToken="b03f5f7f11d50a3a" culture="neutral" />
-<<<<<<< HEAD
-        <bindingRedirect oldVersion="0.0.0.0-4.4.0.0" newVersion="4.3.0.0" />
-      </dependentAssembly>
-      <dependentAssembly>
-        <assemblyIdentity name="FSharp.PowerPack" publicKeyToken="99cf57b64b44bf93" culture="neutral" />
-        <bindingRedirect oldVersion="0.0.0.0-2.0.0.0" newVersion="2.0.0.0" />
-      </dependentAssembly>
-      <dependentAssembly>
-        <assemblyIdentity name="FSharp.PowerPack.Compatibility" publicKeyToken="99cf57b64b44bf93" culture="neutral" />
-        <bindingRedirect oldVersion="0.0.0.0-2.0.0.0" newVersion="2.0.0.0" />
-      </dependentAssembly>
-      <dependentAssembly>
-        <assemblyIdentity name="RazorEngine" publicKeyToken="9ee697374c7e744a" culture="neutral" />
-        <bindingRedirect oldVersion="0.0.0.0-3.7.3.0" newVersion="3.7.3.0" />
-      </dependentAssembly>
-      <dependentAssembly>
-        <assemblyIdentity name="System.Web.Razor" publicKeyToken="31bf3856ad364e35" culture="neutral" />
-        <bindingRedirect oldVersion="0.0.0.0-3.0.0.0" newVersion="3.0.0.0" />
-      </dependentAssembly>
-      <dependentAssembly>
-        <assemblyIdentity name="System.IO" publicKeyToken="b03f5f7f11d50a3a" culture="neutral" />
-        <bindingRedirect oldVersion="0.0.0.0-2.6.10.0" newVersion="2.6.10.0" />
-      </dependentAssembly>
-      <dependentAssembly>
-        <assemblyIdentity name="System.Runtime" publicKeyToken="b03f5f7f11d50a3a" culture="neutral" />
-        <bindingRedirect oldVersion="0.0.0.0-2.6.10.0" newVersion="2.6.10.0" />
-      </dependentAssembly>
-      <dependentAssembly>
-        <assemblyIdentity name="System.Threading.Tasks" publicKeyToken="b03f5f7f11d50a3a" culture="neutral" />
-        <bindingRedirect oldVersion="0.0.0.0-2.6.10.0" newVersion="2.6.10.0" />
-      </dependentAssembly>
-      <dependentAssembly>
-        <assemblyIdentity name="System.Net.Http.Extensions" publicKeyToken="b03f5f7f11d50a3a" culture="neutral" />
-        <bindingRedirect oldVersion="0.0.0.0-2.2.29.0" newVersion="2.2.29.0" />
-      </dependentAssembly>
-      <dependentAssembly>
-        <assemblyIdentity name="System.Net.Http.Primitives" publicKeyToken="b03f5f7f11d50a3a" culture="neutral" />
-        <bindingRedirect oldVersion="0.0.0.0-4.2.29.0" newVersion="4.2.29.0" />
-      </dependentAssembly>
-      <dependentAssembly>
-        <assemblyIdentity name="System.Net.Http.WebRequest" publicKeyToken="b03f5f7f11d50a3a" culture="neutral" />
-        <bindingRedirect oldVersion="0.0.0.0-2.2.29.0" newVersion="2.2.29.0" />
-      </dependentAssembly>
-      <dependentAssembly>
-        <assemblyIdentity name="System.Net.Http" publicKeyToken="b03f5f7f11d50a3a" culture="neutral" />
-        <bindingRedirect oldVersion="0.0.0.0-2.2.29.0" newVersion="2.2.29.0" />
-      </dependentAssembly>
-      <dependentAssembly>
-        <assemblyIdentity name="NUnit.VisualStudio.TestAdapter" publicKeyToken="4cb40d35494691ac" culture="neutral" />
-        <bindingRedirect oldVersion="0.0.0.0-2.0.0.0" newVersion="2.0.0.0" />
-      </dependentAssembly>
-      <dependentAssembly>
-        <assemblyIdentity name="nunit.core" publicKeyToken="96d09a1eb7f44a77" culture="neutral" />
-        <bindingRedirect oldVersion="0.0.0.0-2.6.4.14350" newVersion="2.6.4.14350" />
-      </dependentAssembly>
-      <dependentAssembly>
-        <assemblyIdentity name="nunit.core.interfaces" publicKeyToken="96d09a1eb7f44a77" culture="neutral" />
-        <bindingRedirect oldVersion="0.0.0.0-2.6.4.14350" newVersion="2.6.4.14350" />
-      </dependentAssembly>
-      <dependentAssembly>
-        <assemblyIdentity name="nunit.util" publicKeyToken="96d09a1eb7f44a77" culture="neutral" />
-        <bindingRedirect oldVersion="0.0.0.0-2.6.4.14350" newVersion="2.6.4.14350" />
-      </dependentAssembly>
-      <dependentAssembly>
-        <assemblyIdentity name="nunit.framework" publicKeyToken="96d09a1eb7f44a77" culture="neutral" />
-        <bindingRedirect oldVersion="0.0.0.0-2.6.4.14350" newVersion="2.6.4.14350" />
-=======
         <bindingRedirect oldVersion="0.0.0.0-9.9.9.9" newVersion="4.3.1.0" />
->>>>>>> 630e3997
       </dependentAssembly>
     </assemblyBinding>
   </runtime>
